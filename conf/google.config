--- conflicted
+++ resolved
@@ -13,24 +13,15 @@
 }
 
 process {
-<<<<<<< HEAD
   process.container = "quay.io/lifebitai/nano-compare"
 
   withLabel: with_gpus {
-	cpus = params.with_gpus_process_cpus
-	memory =  params.with_gpus_process_memory
-	containerOptions = params.containerOptions
-	accelerator = [request: params.n_accelerators, type: params.accelerator ]
-        params.GuppyDir="/usr"
-        params.GuppyGPUOptions="--gpu_runners_per_device 1 --device auto"
-        params.isgpu = 'yes'
+    cpus = params.with_gpus_process_cpus
+    memory =  params.with_gpus_process_memory
+    containerOptions = params.containerOptions
+    accelerator = [request: params.n_accelerators, type: params.accelerator ]
+    params.GuppyDir="/usr"
+    params.GuppyGPUOptions="--gpu_runners_per_device 1 --device auto"
+    params.isgpu = 'yes'
 	}
-    }
-=======
-  withName: Basecall {
-    machineType = 'nvidia-tesla-p100'
-    memory = 32.GB
-    cpus = 2
-  }
 }
->>>>>>> 976d595d
