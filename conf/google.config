docker.enabled = true

params {
	executor = 'google-lifesciences'
}

google {
		lifeSciences.bootDiskSize = params.gls_bootDiskSize
		lifeSciences.preemptible = params.gls_preemptible
		zone = params.zone
		network = params.network
		subnetwork = params.subnetwork
}

process {
	container = "quay.io/lifebitai/nanome:shebang-cuda"
	echo = params.echo

<<<<<<< HEAD
  withName: Resquiggle {
    cpus = params.resquiggle_cpus
    memory =  params.resquiggle_memory
	}

  withLabel: with_gpus {
    cpus = params.with_gpus_process_cpus
    memory =  params.with_gpus_process_memory
    container = "quay.io/lifebitai/nanome:shebang-cuda"
    containerOptions = params.containerOptions
    accelerator = [request: params.n_accelerators, type: params.accelerator ]
    params.GuppyGPUOptions="--gpu_runners_per_device 16 --device auto"
    params.GuppyNumCallers=16
    params.megalodonGPUOptions="--devices 0"
    params.DeepSignal_isgpu = 'yes'
=======
	withLabel: with_gpus {
		echo = params.echo
		cpus = params.with_gpus_process_cpus
		memory = params.with_gpus_process_memory
		container = "quay.io/lifebitai/nanome:shebang-cuda"
		containerOptions = params.containerOptions
		accelerator = [request: params.n_accelerators, type: params.accelerator ]
		params.GuppyGPUOptions="--gpu_runners_per_device 16 --device auto"
		params.GuppyNumCallers=16
		params.megalodonGPUOptions="--devices 0"
		params.DeepSignal_isgpu = 'yes'
>>>>>>> 5323ddc2
	}
}<|MERGE_RESOLUTION|>--- conflicted
+++ resolved
@@ -16,7 +16,6 @@
 	container = "quay.io/lifebitai/nanome:shebang-cuda"
 	echo = params.echo
 
-<<<<<<< HEAD
   withName: Resquiggle {
     cpus = params.resquiggle_cpus
     memory =  params.resquiggle_memory
@@ -32,18 +31,5 @@
     params.GuppyNumCallers=16
     params.megalodonGPUOptions="--devices 0"
     params.DeepSignal_isgpu = 'yes'
-=======
-	withLabel: with_gpus {
-		echo = params.echo
-		cpus = params.with_gpus_process_cpus
-		memory = params.with_gpus_process_memory
-		container = "quay.io/lifebitai/nanome:shebang-cuda"
-		containerOptions = params.containerOptions
-		accelerator = [request: params.n_accelerators, type: params.accelerator ]
-		params.GuppyGPUOptions="--gpu_runners_per_device 16 --device auto"
-		params.GuppyNumCallers=16
-		params.megalodonGPUOptions="--devices 0"
-		params.DeepSignal_isgpu = 'yes'
->>>>>>> 5323ddc2
 	}
 }